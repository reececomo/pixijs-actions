--- conflicted
+++ resolved
@@ -22,18 +22,8 @@
   Action.rotateByDegrees(-180, 0.5)
 ]).easeInOut()
 
-<<<<<<< HEAD
-**PixiJS Actions** is based off the idiomatic and expressive [**SKActions API**](https://developer.apple.com/documentation/spritekit/getting_started_with_actions), extending `Container` to add first-class support for running and managing actions.
-
-The core concepts are:
-
-1. **Nodes:** _Any container (e.g. `Container`, `Sprite`, `Graphics`)_
-2. **Actions:** _Stateless, reusable recipes_ (e.g. animations, triggers, and more)
-3. **Timing & speed:** _Controls for the speed & smoothness of actions and animations_
-=======
 mySprite.run(Action.repeatForever(rotateAction));
 ```
->>>>>>> daa93683
 
 ## Install
 
@@ -85,7 +75,7 @@
 | Method | Description |
 | :----- | :------ |
 | `run(action)` | Run an action. |
-| `runWithKey(key, action)` | Run an action, and store it so it can be retrieved later. |
+| `runWithKey(key, action)` | Run an identifiable, replacing any actions with the same key. |
 | `runAsPromise(action): Promise<void>` | Run an action as a promise. |
 | `hasActions(): boolean` | Whether the container is executing actions. |
 | `action(forKey): Action \| undefined` | Return an action associated with a specified key. |
@@ -139,12 +129,8 @@
 ```
 
 > [!NOTE]
-<<<<<<< HEAD
-> Changes to nodes' `speed` will take effect immediately, however changes to an `Action` initializer's `speed` or `timing` will not affect any actions that have already started.
-=======
-> Modifying an action initializer's `speed` or `timingMode` will not affect in-progress actions.
+> Modifying an action initializer's `speed` or `timing` will not affect in-progress actions.
 > However changes to a container's `speed` apply immediately.
->>>>>>> daa93683
 
 ## Action Initializers
 
